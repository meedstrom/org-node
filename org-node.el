--- conflicted
+++ resolved
@@ -2089,8 +2089,6 @@
       (org-node--create input (org-id-new)))))
 
 ;;;###autoload
-<<<<<<< HEAD
-=======
 (defun org-node-goto-daily (&optional direction range span)
   "Go to a daily node with a time `offset' from the current buffer.
 If called interactively, find the daily-note for a date using the calendar,
@@ -2259,7 +2257,6 @@
                        (hash-table-values org-node--candidate<>node))))
 
 ;;;###autoload
->>>>>>> 252c11ae
 (defun org-node-insert-link (&optional region-as-initial-input)
   "Insert a link to one of your ID nodes.
 
